<?xml version="1.0" ?>
<launch>
<<<<<<< HEAD
  <arg name="robot_ip" />
  <arg name="arm_id" default="panda" />
  <arg name="load_gripper" default="true" />
=======
  <arg name="robot_ip" default="robot.franka.de" />
>>>>>>> 81687d05

  <include file="$(find franka_control)/launch/franka_control.launch">
    <arg name="robot_ip" value="$(arg robot_ip)" />
    <arg name="load_gripper" value="false" />
  </include>
  <include file="$(find panda_moveit_config)/launch/panda_moveit.launch">
    <arg name="load_gripper" value="false" />
  </include>
  <node name="move_to_start" pkg="franka_example_controllers" type="move_to_start.py" output="screen" required="true" />
</launch><|MERGE_RESOLUTION|>--- conflicted
+++ resolved
@@ -1,12 +1,6 @@
 <?xml version="1.0" ?>
 <launch>
-<<<<<<< HEAD
   <arg name="robot_ip" />
-  <arg name="arm_id" default="panda" />
-  <arg name="load_gripper" default="true" />
-=======
-  <arg name="robot_ip" default="robot.franka.de" />
->>>>>>> 81687d05
 
   <include file="$(find franka_control)/launch/franka_control.launch">
     <arg name="robot_ip" value="$(arg robot_ip)" />
