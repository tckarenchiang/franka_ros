#include <franka_hw/franka_hw.h>

#include <array>
#include <cinttypes>
#include <mutex>
#include <stdexcept>
#include <string>

#include <hardware_interface/controller_info.h>
#include <joint_limits_interface/joint_limits.h>
#include <joint_limits_interface/joint_limits_urdf.h>
#include <realtime_tools/realtime_publisher.h>
#include <sensor_msgs/JointState.h>
#include <std_msgs/MultiArrayDimension.h>
#include <tf/tf.h>
#include <tf/transform_datatypes.h>
#include <tf2_msgs/TFMessage.h>
#include <urdf/model.h>

#include <franka/robot.h>
#include <franka_hw/FrankaState.h>
#include <franka_hw/franka_controller_switching_types.h>
#include <franka_hw/franka_hw_helper_functions.h>

namespace franka_hw {

FrankaHW::FrankaHW(const std::vector<std::string>& joint_names,
                   franka::Robot* robot,
                   double publish_rate,
                   const std::string& arm_id,
                   const ros::NodeHandle& node_handle)
    : joint_state_interface_(),
      franka_joint_state_interface_(),
      franka_cartesian_state_interface_(),
      position_joint_interface_(),
      velocity_joint_interface_(),
      effort_joint_interface_(),
      franka_pose_cartesian_interface_(),
      franka_velocity_cartesian_interface_(),
      position_joint_limit_interface_(),
      velocity_joint_limit_interface_(),
      effort_joint_limit_interface_(),
      publish_rate_(publish_rate),
      robot_(robot),
      publisher_transforms_(node_handle, "/tf", 1),
      publisher_franka_states_(node_handle, "franka_states", 1),
      publisher_joint_states_(node_handle, "joint_states", 1),
      publisher_external_wrench_(node_handle, "F_ext", 1),
      joint_names_(),
      arm_id_(arm_id),
      robot_state_(),
      run_function_(nullptr) {
  joint_names_.resize(joint_names.size());
  joint_names_ = joint_names;
  urdf::Model urdf_model;
  if (!urdf_model.initParamWithNodeHandle("robot_description", node_handle)) {
    ROS_ERROR("Could not initialize urdf model from robot_description");
  }
  joint_limits_interface::SoftJointLimits soft_limits;
  joint_limits_interface::JointLimits limits;

  for (size_t i = 0; i < joint_names_.size(); ++i) {
    hardware_interface::JointStateHandle joint_handle(
        joint_names_[i], &robot_state_.q[i], &robot_state_.dq[i],
        &robot_state_.tau_J[i]);
    joint_state_interface_.registerHandle(joint_handle);

    FrankaJointStateHandle franka_joint_handle(
        joint_names_[i], robot_state_.q[i], robot_state_.dq[i],
        robot_state_.tau_J[i], robot_state_.q_d[i], robot_state_.dtau_J[i],
        robot_state_.tau_ext_hat_filtered[i], robot_state_.joint_collision[i],
        robot_state_.joint_contact[i]);
    franka_joint_state_interface_.registerHandle(franka_joint_handle);

    hardware_interface::JointHandle position_joint_handle(
        joint_state_interface_.getHandle(joint_names_[i]),
        &position_joint_command_[i]);
    position_joint_interface_.registerHandle(position_joint_handle);

    hardware_interface::JointHandle velocity_joint_handle(
        joint_state_interface_.getHandle(joint_names_[i]),
        &velocity_joint_command_[i]);
    velocity_joint_interface_.registerHandle(velocity_joint_handle);

    hardware_interface::JointHandle effort_joint_handle(
        joint_state_interface_.getHandle(joint_names_[i]),
        &effort_joint_command_[i]);
    effort_joint_interface_.registerHandle(effort_joint_handle);

    boost::shared_ptr<const urdf::Joint> urdf_joint =
        urdf_model.getJoint(joint_names_[i]);
    if (!urdf_joint) {
      ROS_ERROR_STREAM("Could not get joint " << joint_names_[i]
                                              << " from urdf");
    }
    if (!urdf_joint->safety) {
      ROS_ERROR_STREAM("Joint " << joint_names_[i] << " has no safety");
    }
    if (!urdf_joint->limits) {
      ROS_ERROR_STREAM("Joint " << joint_names_[i] << " has no limits");
    }

    if (joint_limits_interface::getSoftJointLimits(urdf_joint, soft_limits)) {
      if (joint_limits_interface::getJointLimits(urdf_joint, limits)) {
        joint_limits_interface::PositionJointSoftLimitsHandle
            position_limit_handle(
                position_joint_interface_.getHandle(joint_names_[i]), limits,
                soft_limits);
        position_joint_limit_interface_.registerHandle(position_limit_handle);

        joint_limits_interface::VelocityJointSoftLimitsHandle
            velocity_limit_handle(
                velocity_joint_interface_.getHandle(joint_names_[i]), limits,
                soft_limits);
        velocity_joint_limit_interface_.registerHandle(velocity_limit_handle);

        joint_limits_interface::EffortJointSoftLimitsHandle effort_limit_handle(
            effort_joint_interface_.getHandle(joint_names_[i]), limits,
            soft_limits);
        effort_joint_limit_interface_.registerHandle(effort_limit_handle);
      } else {
        ROS_ERROR_STREAM("Could not parse joint limit for joint "
                         << joint_names_[i] << " for joint limit interfaces");
      }
    } else {
      ROS_ERROR_STREAM("Could not parse soft joint limit for joint "
                       << joint_names_[i] << " for joint limit interfaces");
    }
  }

  FrankaCartesianStateHandle franka_cartesian_state_handle(
      arm_id_ + std::string("_cartesian"), robot_state_.cartesian_collision,
      robot_state_.cartesian_contact, robot_state_.O_F_ext_hat_K,
      robot_state_.K_F_ext_hat_K, robot_state_.O_T_EE);
  franka_cartesian_state_interface_.registerHandle(
      franka_cartesian_state_handle);

  FrankaCartesianPoseHandle franka_cartesian_pose_handle(
      franka_cartesian_state_interface_.getHandle(arm_id_ +
                                                  std::string("_cartesian")));
  franka_pose_cartesian_interface_.registerHandle(franka_cartesian_pose_handle);

  FrankaCartesianVelocityHandle franka_cartesian_velocity_handle(
      franka_cartesian_state_interface_.getHandle(arm_id_ +
                                                  std::string("_cartesian")));
  franka_velocity_cartesian_interface_.registerHandle(
      franka_cartesian_velocity_handle);

  registerInterface(&joint_state_interface_);
  registerInterface(&franka_joint_state_interface_);
  registerInterface(&franka_cartesian_state_interface_);
  registerInterface(&position_joint_interface_);
  registerInterface(&velocity_joint_interface_);
  registerInterface(&effort_joint_interface_);
  registerInterface(&franka_pose_cartesian_interface_);
  registerInterface(&franka_velocity_cartesian_interface_);

  {
    std::lock_guard<realtime_tools::RealtimePublisher<FrankaState> > lock(
        publisher_franka_states_);
    publisher_franka_states_.msg_.cartesian_collision.resize(
        robot_state_.cartesian_collision.size());
    publisher_franka_states_.msg_.cartesian_contact.resize(
        robot_state_.cartesian_contact.size());
    publisher_franka_states_.msg_.dq.resize(robot_state_.dq.size());
    publisher_franka_states_.msg_.dtau_J.resize(robot_state_.dtau_J.size());
    publisher_franka_states_.msg_.K_F_ext_hat_K.resize(
        robot_state_.K_F_ext_hat_K.size());
    publisher_franka_states_.msg_.elbow.resize(robot_state_.elbow.size());
    publisher_franka_states_.msg_.joint_collision.resize(
        robot_state_.joint_collision.size());
    publisher_franka_states_.msg_.joint_contact.resize(
        robot_state_.joint_contact.size());
    publisher_franka_states_.msg_.O_F_ext_hat_K.resize(
        robot_state_.O_F_ext_hat_K.size());
    publisher_franka_states_.msg_.q.resize(robot_state_.q.size());
    publisher_franka_states_.msg_.q_d.resize(robot_state_.q_d.size());
    publisher_franka_states_.msg_.tau_ext_hat_filtered.resize(
        robot_state_.tau_ext_hat_filtered.size());
    publisher_franka_states_.msg_.tau_J.resize(robot_state_.tau_J.size());
    publisher_franka_states_.msg_.O_T_EE.layout.data_offset = 0;
    publisher_franka_states_.msg_.O_T_EE.layout.dim.clear();
    publisher_franka_states_.msg_.O_T_EE.layout.dim.push_back(
        std_msgs::MultiArrayDimension());
    publisher_franka_states_.msg_.O_T_EE.layout.dim[0].size = 4;
    publisher_franka_states_.msg_.O_T_EE.layout.dim[0].stride = 4 * 4;
    publisher_franka_states_.msg_.O_T_EE.layout.dim[0].label = "row";
    publisher_franka_states_.msg_.O_T_EE.layout.dim.push_back(
        std_msgs::MultiArrayDimension());
    publisher_franka_states_.msg_.O_T_EE.layout.dim[1].size = 4;
    publisher_franka_states_.msg_.O_T_EE.layout.dim[1].stride = 4;
    publisher_franka_states_.msg_.O_T_EE.layout.dim[1].label = "column";
    publisher_franka_states_.msg_.O_T_EE.data.resize(16);
  }
  {
    std::lock_guard<realtime_tools::RealtimePublisher<sensor_msgs::JointState> >
        lock(publisher_joint_states_);
    publisher_joint_states_.msg_.name.resize(joint_names_.size());
    publisher_joint_states_.msg_.position.resize(robot_state_.q.size());
    publisher_joint_states_.msg_.velocity.resize(robot_state_.dq.size());
    publisher_joint_states_.msg_.effort.resize(robot_state_.tau_J.size());
  }
  {
    std::lock_guard<realtime_tools::RealtimePublisher<tf2_msgs::TFMessage> >
        lock(publisher_transforms_);
    publisher_transforms_.msg_.transforms.resize(2);
    tf::Quaternion quaternion(0.0, 0.0, 0.0, 1.0);
    tf::Vector3 translation(0.0, 0.0, 0.05);
    tf::Transform transform(quaternion, translation);
    tf::StampedTransform trafo(transform, ros::Time::now(), "link8", "EE");
    geometry_msgs::TransformStamped transform_message;
    transformStampedTFToMsg(trafo, transform_message);
    publisher_transforms_.msg_.transforms[0] = transform_message;
    translation = tf::Vector3(0.0, 0.0, 0.0);
    transform = tf::Transform(quaternion, translation);
    trafo = tf::StampedTransform(transform, ros::Time::now(), "EE", "K");
    transformStampedTFToMsg(trafo, transform_message);
    publisher_transforms_.msg_.transforms[1] = transform_message;
  }
  {
    std::lock_guard<
        realtime_tools::RealtimePublisher<geometry_msgs::WrenchStamped> >
        lock(publisher_external_wrench_);
    publisher_external_wrench_.msg_.header.frame_id = "K";
    publisher_external_wrench_.msg_.wrench.force.x = 0.0;
    publisher_external_wrench_.msg_.wrench.force.y = 0.0;
    publisher_external_wrench_.msg_.wrench.force.z = 0.0;
    publisher_external_wrench_.msg_.wrench.torque.x = 0.0;
    publisher_external_wrench_.msg_.wrench.torque.y = 0.0;
    publisher_external_wrench_.msg_.wrench.torque.z = 0.0;
  }
}

void FrankaHW::run(std::function<void(void)> ros_callback) {
  try {
    if (robot_ == nullptr) {
      throw std::invalid_argument(
          "franka::Robot was not "
          "initialized. Got nullptr instead");
    }
    if (controller_running_flag_ && run_function_ != nullptr) {
      run_function_(ros_callback);
    }
  } catch (const franka::Exception& e) {
    ROS_ERROR_STREAM("" << e.what());
    return;
  }
}

void FrankaHW::publishFrankaStates() {
  if (publisher_franka_states_.trylock()) {
    for (size_t i = 0; i < robot_state_.cartesian_collision.size(); ++i) {
      publisher_franka_states_.msg_.cartesian_collision[i] =
          robot_state_.cartesian_collision[i];
      publisher_franka_states_.msg_.cartesian_contact[i] =
          robot_state_.cartesian_contact[i];
      publisher_franka_states_.msg_.K_F_ext_hat_K[i] =
          robot_state_.K_F_ext_hat_K[i];
      publisher_franka_states_.msg_.O_F_ext_hat_K[i] =
          robot_state_.O_F_ext_hat_K[i];
    }

    for (size_t i = 0; i < robot_state_.q.size(); ++i) {
      publisher_franka_states_.msg_.q[i] = robot_state_.q[i];
      publisher_franka_states_.msg_.dq[i] = robot_state_.dq[i];
      publisher_franka_states_.msg_.tau_J[i] = robot_state_.tau_J[i];
      publisher_franka_states_.msg_.dtau_J[i] = robot_state_.dtau_J[i];
      publisher_franka_states_.msg_.joint_collision[i] =
          robot_state_.joint_collision[i];
      publisher_franka_states_.msg_.joint_contact[i] =
          robot_state_.joint_contact[i];
      publisher_franka_states_.msg_.q_d[i] = robot_state_.q_d[i];
      publisher_franka_states_.msg_.tau_ext_hat_filtered[i] =
          robot_state_.tau_ext_hat_filtered[i];
    }

    for (size_t i = 0; i < robot_state_.elbow.size(); ++i) {
      publisher_franka_states_.msg_.elbow[i] = robot_state_.elbow[i];
    }

    for (size_t row = 0; row < 4; ++row) {
      for (size_t col = 0; col < 4; ++col) {
        publisher_franka_states_.msg_.O_T_EE.data[4 * row + col] =
            robot_state_.O_T_EE[4 * col + row];
      }
    }

    publisher_franka_states_.msg_.header.seq = sequence_number_franka_states_;
    publisher_franka_states_.msg_.header.stamp = ros::Time::now();
    publisher_franka_states_.unlockAndPublish();
    sequence_number_franka_states_++;
  } else {
    sequence_number_franka_states_++;
  }
}

void FrankaHW::publishJointStates() {
  if (publisher_joint_states_.trylock()) {
    for (size_t i = 0; i < joint_names_.size(); ++i) {
      publisher_joint_states_.msg_.name[i] = joint_names_[i];
      publisher_joint_states_.msg_.position[i] = robot_state_.q[i];
      publisher_joint_states_.msg_.velocity[i] = robot_state_.dq[i];
      publisher_joint_states_.msg_.effort[i] = robot_state_.tau_J[i];
    }
    publisher_joint_states_.msg_.header.stamp = ros::Time::now();
    publisher_joint_states_.msg_.header.seq = sequence_number_joint_states_;
    publisher_joint_states_.unlockAndPublish();
    sequence_number_joint_states_++;
  } else {
    sequence_number_joint_states_++;
  }
}

void FrankaHW::publishTransforms() {
  if (publisher_transforms_.trylock()) {
    tf::Quaternion quaternion(0.0, 0.0, 0.0, 1.0);
    tf::Vector3 translation(0.0, 0.0, 0.05);
    tf::Transform transform(quaternion, translation);
    tf::StampedTransform trafo(transform, ros::Time::now(), "link8", "EE");
    geometry_msgs::TransformStamped transform_message;
    transformStampedTFToMsg(trafo, transform_message);
    publisher_transforms_.msg_.transforms[0] = transform_message;
    translation = tf::Vector3(0.0, 0.0, 0.0);
    transform = tf::Transform(quaternion, translation);
    trafo = tf::StampedTransform(transform, ros::Time::now(), "EE", "K");
    transformStampedTFToMsg(trafo, transform_message);
    publisher_transforms_.msg_.transforms[1] = transform_message;
    publisher_transforms_.unlockAndPublish();
  }
}

void FrankaHW::publishExternalWrench() {
  if (publisher_external_wrench_.trylock()) {
    publisher_external_wrench_.msg_.header.frame_id = "K";
    publisher_external_wrench_.msg_.wrench.force.x =
        robot_state_.K_F_ext_hat_K[0];
    publisher_external_wrench_.msg_.wrench.force.y =
        robot_state_.K_F_ext_hat_K[1];
    publisher_external_wrench_.msg_.wrench.force.z =
        robot_state_.K_F_ext_hat_K[2];
    publisher_external_wrench_.msg_.wrench.torque.x =
        robot_state_.K_F_ext_hat_K[3];
    publisher_external_wrench_.msg_.wrench.torque.y =
        robot_state_.K_F_ext_hat_K[4];
    publisher_external_wrench_.msg_.wrench.torque.z =
        robot_state_.K_F_ext_hat_K[5];
    publisher_external_wrench_.unlockAndPublish();
  }
}

void FrankaHW::enforceLimits(const ros::Duration kPeriod) {
  position_joint_limit_interface_.enforceLimits(kPeriod);
  velocity_joint_limit_interface_.enforceLimits(kPeriod);
  effort_joint_limit_interface_.enforceLimits(kPeriod);
}

<<<<<<< HEAD
bool FrankaHW::checkForConflict(
    const std::list<hardware_interface::ControllerInfo>& info) const {
  ResourceWithClaimsMap resource_map = getResourceMap(info);
  // check for conflicts in single resources: no triple claims,
  // for 2 claims it must be one torque and one non-torque claim
  for (auto map_it = resource_map.begin(); map_it != resource_map.end();
       map_it++) {
    if (map_it->second.size() > 2) {
      ROS_ERROR_STREAM("Resource "
                       << map_it->first
                       << " claimed with more than two interfaces. Conflict!");
      return true;
    }
    u_int8_t torque_claims = 0;
    u_int8_t other_claims = 0;
    if (map_it->second.size() == 2) {
      for (auto& claimed_by : map_it->second) {
        if (claimed_by[2].compare("hardware_interface::EffortJointInterface") ==
            0) {
          torque_claims++;
        } else {
          other_claims++;
        }
      }
      if (torque_claims != 1) {
        ROS_ERROR_STREAM(
            "Resource "
            << map_it->first
            << " is claimed with two non-compatible interfaces. Conflict!");
        return true;
      }
    }
  }

  ArmClaimedMap arm_claim_map;
  if (!getArmClaimedMap(resource_map, arm_claim_map)) {
    ROS_ERROR_STREAM("Unknown interface claimed. Conflict!");
    return true;
  }

  // check for conflicts between joint and cartesian level for each arm.
  // Valid claims are torque claims on joint level in combination with either
  // 7 non-torque claims on joint_level or one claim on cartesian level.
  if (arm_claim_map.find(arm_id_) != arm_claim_map.end()) {
    if ((arm_claim_map[arm_id_].cartesian_velocity_claims +
                 arm_claim_map[arm_id_].cartesian_pose_claims >
             0 &&
         arm_claim_map[arm_id_].joint_position_claims +
                 arm_claim_map[arm_id_].joint_velocity_claims >
             0)) {
      ROS_ERROR_STREAM("Invalid claims on joint AND cartesian level on arm"
                       << arm_id_ << ". Conflict!");
      return true;
    }
    if ((arm_claim_map[arm_id_].joint_position_claims > 0 &&
         arm_claim_map[arm_id_].joint_position_claims != 7) ||
        (arm_claim_map[arm_id_].joint_velocity_claims > 0 &&
         arm_claim_map[arm_id_].joint_velocity_claims != 7) ||
        (arm_claim_map[arm_id_].joint_torque_claims > 0 &&
         arm_claim_map[arm_id_].joint_torque_claims != 7)) {
      ROS_ERROR_STREAM("Non-consistent claims on the joints of "
                       << arm_id_ << ". Not supported. Conflict!");
      return true;
    }
  }
  ROS_INFO_STREAM("No conflict found. I can load the controller");
  return false;
}

void FrankaHW::doSwitch(
    const std::list<hardware_interface::ControllerInfo>& start_list,   // NOLINT
    const std::list<hardware_interface::ControllerInfo>& stop_list) {  // NOLINT
  position_joint_limit_interface_.reset();
  controller_running_flag_ = true;
}

bool FrankaHW::prepareSwitch(
    const std::list<hardware_interface::ControllerInfo>& start_list,
    const std::list<hardware_interface::ControllerInfo>& stop_list) {  // NOLINT
  controller_running_flag_ = false;

  ResourceWithClaimsMap resource_map = getResourceMap(start_list);
  ArmClaimedMap arm_claim_map;
  if (!getArmClaimedMap(resource_map, arm_claim_map)) {
    ROS_ERROR_STREAM("Unknown interface claimed!");
    return false;
  }
  RequestedControl request = NonValidRequest;

  if (arm_claim_map[arm_id_].joint_position_claims > 0 &&
      arm_claim_map[arm_id_].joint_velocity_claims == 0 &&
      arm_claim_map[arm_id_].joint_torque_claims == 0 &&
      arm_claim_map[arm_id_].cartesian_pose_claims == 0 &&
      arm_claim_map[arm_id_].cartesian_velocity_claims == 0) {
    request = JointPosition;
  } else if (arm_claim_map[arm_id_].joint_position_claims == 0 &&
             arm_claim_map[arm_id_].joint_velocity_claims > 0 &&
             arm_claim_map[arm_id_].joint_torque_claims == 0 &&
             arm_claim_map[arm_id_].cartesian_pose_claims == 0 &&
             arm_claim_map[arm_id_].cartesian_velocity_claims == 0) {
    request = JointVelocity;
  } else if (arm_claim_map[arm_id_].joint_position_claims == 0 &&
             arm_claim_map[arm_id_].joint_velocity_claims == 0 &&
             arm_claim_map[arm_id_].joint_torque_claims > 0 &&
             arm_claim_map[arm_id_].cartesian_pose_claims == 0 &&
             arm_claim_map[arm_id_].cartesian_velocity_claims == 0) {
    request = JointTorque;
  } else if (arm_claim_map[arm_id_].joint_position_claims == 0 &&
             arm_claim_map[arm_id_].joint_velocity_claims == 0 &&
             arm_claim_map[arm_id_].joint_torque_claims == 0 &&
             arm_claim_map[arm_id_].cartesian_pose_claims > 0 &&
             arm_claim_map[arm_id_].cartesian_velocity_claims == 0) {
    request = CartesianPose;
  } else if (arm_claim_map[arm_id_].joint_position_claims == 0 &&
             arm_claim_map[arm_id_].joint_velocity_claims == 0 &&
             arm_claim_map[arm_id_].joint_torque_claims == 0 &&
             arm_claim_map[arm_id_].cartesian_pose_claims == 0 &&
             arm_claim_map[arm_id_].cartesian_velocity_claims > 0) {
    request = CartesianVelocity;
  } else if (arm_claim_map[arm_id_].joint_position_claims > 0 &&
             arm_claim_map[arm_id_].joint_velocity_claims == 0 &&
             arm_claim_map[arm_id_].joint_torque_claims > 0 &&
             arm_claim_map[arm_id_].cartesian_pose_claims == 0 &&
             arm_claim_map[arm_id_].cartesian_velocity_claims == 0) {
    request = TorqueAndJointPosition;
  } else if (arm_claim_map[arm_id_].joint_position_claims == 0 &&
             arm_claim_map[arm_id_].joint_velocity_claims > 0 &&
             arm_claim_map[arm_id_].joint_torque_claims > 0 &&
             arm_claim_map[arm_id_].cartesian_pose_claims == 0 &&
             arm_claim_map[arm_id_].cartesian_velocity_claims == 0) {
    request = TorqueAndJointVelocity;
  } else if (arm_claim_map[arm_id_].joint_position_claims == 0 &&
             arm_claim_map[arm_id_].joint_velocity_claims == 0 &&
             arm_claim_map[arm_id_].joint_torque_claims > 0 &&
             arm_claim_map[arm_id_].cartesian_pose_claims > 0 &&
             arm_claim_map[arm_id_].cartesian_velocity_claims == 0) {
    request = TorqueAndCartesianPose;
  } else if (arm_claim_map[arm_id_].joint_position_claims == 0 &&
             arm_claim_map[arm_id_].joint_velocity_claims == 0 &&
             arm_claim_map[arm_id_].joint_torque_claims > 0 &&
             arm_claim_map[arm_id_].cartesian_pose_claims == 0 &&
             arm_claim_map[arm_id_].cartesian_velocity_claims > 0) {
    request = TorqueAndCartesianPose;
  }

  switch (request) {
    case JointPosition:
      run_function_ =
          std::bind(&FrankaHW::runJointPosition, this, std::placeholders::_1);
      break;
    case JointVelocity:
      run_function_ =
          std::bind(&FrankaHW::runJointVelocity, this, std::placeholders::_1);
      break;
    case JointTorque:
      run_function_ = std::bind(&FrankaHW::runJointTorqueControl, this,
                                std::placeholders::_1);
      break;
    case CartesianPose:
      run_function_ =
          std::bind(&FrankaHW::runCartesianPose, this, std::placeholders::_1);
      break;
    case CartesianVelocity:
      run_function_ = std::bind(&FrankaHW::runCartesianVelocity, this,
                                std::placeholders::_1);
      break;
    case TorqueAndJointPosition:
      run_function_ =
          std::bind(&FrankaHW::runTorqueControlWithJointPositionMotionGenerator,
                    this, std::placeholders::_1);
      break;
    case TorqueAndJointVelocity:
      run_function_ =
          std::bind(&FrankaHW::runTorqueControlWithJointVelocityMotionGenerator,
                    this, std::placeholders::_1);
      break;
    case TorqueAndCartesianPose:
      run_function_ =
          std::bind(&FrankaHW::runTorqueControlWithCartesianPoseMotionGenerator,
                    this, std::placeholders::_1);
      break;
    case TorqueAndCartesianVelocity:
      run_function_ = std::bind(
          &FrankaHW::runTorqueControlWithCartesianVelocityMotionGenerator, this,
          std::placeholders::_1);
      break;
    case NonValidRequest:
      run_function_ = nullptr;
      ROS_WARN("No valid Control Loop selected!");
      return false;
      break;
    default:
      run_function_ = nullptr;
      ROS_WARN("No valid Control Loop selected!");
      return false;
      break;
  }
  ROS_INFO("Succesfully prepared controller switch");
  return true;
=======
std::array<double, 7> FrankaHW::getJointPositionCommand() const {
  return position_joint_command_;
}

std::array<double, 7> FrankaHW::getJointVelocityCommand() const {
  return velocity_joint_command_;
}

std::array<double, 7> FrankaHW::getJointEffortCommand() const {
  return effort_joint_command_;
>>>>>>> 864e6b14
}

}  // namespace franka_hw<|MERGE_RESOLUTION|>--- conflicted
+++ resolved
@@ -354,7 +354,6 @@
   effort_joint_limit_interface_.enforceLimits(kPeriod);
 }
 
-<<<<<<< HEAD
 bool FrankaHW::checkForConflict(
     const std::list<hardware_interface::ControllerInfo>& info) const {
   ResourceWithClaimsMap resource_map = getResourceMap(info);
@@ -554,7 +553,8 @@
   }
   ROS_INFO("Succesfully prepared controller switch");
   return true;
-=======
+}
+
 std::array<double, 7> FrankaHW::getJointPositionCommand() const {
   return position_joint_command_;
 }
@@ -565,7 +565,6 @@
 
 std::array<double, 7> FrankaHW::getJointEffortCommand() const {
   return effort_joint_command_;
->>>>>>> 864e6b14
 }
 
 }  // namespace franka_hw