<?xml version="1.0" ?>
<launch>

  <!-- The path to a robot description (xacro) file to control -->
  <arg name="robot" default="$(find franka_description)/robots/dual_panda_example.urdf.xacro" />

  <!-- Additional XACRO args. Be sure to escape colons and equal signs
       with backslashes, because XACRO use same syntax as roslaunch:
       roslaunch <pkg> <launchfile> robot:=path/to/urdf.xacro args:="foo\:\=bar other\:\=true"  -->

  <arg name="args" default="" />

  <arg name="robot_id" default="panda_dual" />
  <arg name="robot_left_ip" default="robot_left.franka.de" />
  <arg name="robot_right_ip" default="robot_right.franka.de" />

  <node name="$(arg robot_id)" pkg="franka_combined_control" type="franka_combined_control_node" output="screen" required="true" >
    <rosparam command="load" file="$(find franka_combined_control)/config/franka_combined_control_node.yaml" />
    <param name="panda_left/robot_ip" value="$(arg robot_left_ip)" />
    <param name="panda_right/robot_ip" value="$(arg robot_right_ip)" />
    <param name="robot_description" command="xacro --inorder $(arg robot) $(arg args)" />
  </node>

  <group ns="$(arg robot_id)">
    <rosparam command="load" file="$(find franka_combined_control)/config/default_combined_controllers.yaml" />
    <node name="robot_state_publisher" pkg="robot_state_publisher" type="robot_state_publisher" output="screen"/>
    <node name="state_controller_spawner" pkg="controller_manager" type="spawner" respawn="false" output="screen"
      args="panda_left_state_controller panda_right_state_controller"/>
    <node name="joint_state_publisher" type="joint_state_publisher" pkg="joint_state_publisher" output="screen">
      <param name="robot_description" command="xacro --inorder $(arg robot) $(arg args)" />
<<<<<<< HEAD
      <param name="publish_default_positions"  value="False" />
      <param name="publish_default_velocities" value="False" />
      <param name="publish_default_efforts"    value="False" />
=======
>>>>>>> 2c3bbfc4
      <rosparam param="source_list">[panda_left_state_controller/joint_states,
        panda_right_state_controller/joint_states,
        panda_left/franka_gripper/joint_states,
        panda_right/franka_gripper/joint_states]
      </rosparam>
      <param name="rate" value="30"/>
    </node>
  </group>

</launch><|MERGE_RESOLUTION|>--- conflicted
+++ resolved
@@ -28,12 +28,6 @@
       args="panda_left_state_controller panda_right_state_controller"/>
     <node name="joint_state_publisher" type="joint_state_publisher" pkg="joint_state_publisher" output="screen">
       <param name="robot_description" command="xacro --inorder $(arg robot) $(arg args)" />
-<<<<<<< HEAD
-      <param name="publish_default_positions"  value="False" />
-      <param name="publish_default_velocities" value="False" />
-      <param name="publish_default_efforts"    value="False" />
-=======
->>>>>>> 2c3bbfc4
       <rosparam param="source_list">[panda_left_state_controller/joint_states,
         panda_right_state_controller/joint_states,
         panda_left/franka_gripper/joint_states,
